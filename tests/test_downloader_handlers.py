import contextlib
import os
import shutil
import tempfile
from typing import Optional, Type
from unittest import mock

from testfixtures import LogCapture
from twisted.cred import checkers, credentials, portal
from twisted.internet import defer, error, reactor
from twisted.protocols.policies import WrappingFactory
from twisted.python.filepath import FilePath
from twisted.trial import unittest
from twisted.web import resource, server, static, util
from twisted.web._newclient import ResponseFailed
from twisted.web.http import _DataLoss
from twisted.web.test.test_webclient import (ForeverTakingResource, HostHeaderResource,
                                             NoLengthResource, PayloadResource)
from w3lib.url import path_to_file_uri

from scrapy.core.downloader.handlers import DownloadHandlers
from scrapy.core.downloader.handlers.datauri import DataURIDownloadHandler
from scrapy.core.downloader.handlers.file import FileDownloadHandler
from scrapy.core.downloader.handlers.http import HTTPDownloadHandler
from scrapy.core.downloader.handlers.http10 import HTTP10DownloadHandler
from scrapy.core.downloader.handlers.http11 import HTTP11DownloadHandler
from scrapy.core.downloader.handlers.s3 import S3DownloadHandler
from scrapy.exceptions import NotConfigured, ScrapyDeprecationWarning
from scrapy.http import Headers, Request
from scrapy.http.response.text import TextResponse
from scrapy.responsetypes import responsetypes
from scrapy.spiders import Spider
from scrapy.utils.misc import create_instance
from scrapy.utils.python import to_bytes
from scrapy.utils.test import get_crawler, skip_if_no_boto
from tests.mockserver import MockServer, ssl_context_factory, Echo
from tests.spiders import SingleRequestSpider


class DummyDH:
    lazy = False


class DummyLazyDH:
    # Default is lazy for backward compatibility
    pass


class OffDH:
    lazy = False

    def __init__(self, crawler):
        raise NotConfigured

    @classmethod
    def from_crawler(cls, crawler):
        return cls(crawler)


class LoadTestCase(unittest.TestCase):

    def test_enabled_handler(self):
        handlers = {'scheme': DummyDH}
        crawler = get_crawler(settings_dict={'DOWNLOAD_HANDLERS': handlers})
        dh = DownloadHandlers(crawler)
        self.assertIn('scheme', dh._schemes)
        self.assertIn('scheme', dh._handlers)
        self.assertNotIn('scheme', dh._notconfigured)

    def test_not_configured_handler(self):
        handlers = {'scheme': OffDH}
        crawler = get_crawler(settings_dict={'DOWNLOAD_HANDLERS': handlers})
        dh = DownloadHandlers(crawler)
        self.assertIn('scheme', dh._schemes)
        self.assertNotIn('scheme', dh._handlers)
        self.assertIn('scheme', dh._notconfigured)

    def test_disabled_handler(self):
        handlers = {'scheme': None}
        crawler = get_crawler(settings_dict={'DOWNLOAD_HANDLERS': handlers})
        dh = DownloadHandlers(crawler)
        self.assertNotIn('scheme', dh._schemes)
        for scheme in handlers:  # force load handlers
            dh._get_handler(scheme)
        self.assertNotIn('scheme', dh._handlers)
        self.assertIn('scheme', dh._notconfigured)

    def test_lazy_handlers(self):
        handlers = {'scheme': DummyLazyDH}
        crawler = get_crawler(settings_dict={'DOWNLOAD_HANDLERS': handlers})
        dh = DownloadHandlers(crawler)
        self.assertIn('scheme', dh._schemes)
        self.assertNotIn('scheme', dh._handlers)
        for scheme in handlers:  # force load lazy handler
            dh._get_handler(scheme)
        self.assertIn('scheme', dh._handlers)
        self.assertNotIn('scheme', dh._notconfigured)


class FileTestCase(unittest.TestCase):

    def setUp(self):
        self.tmpname = self.mktemp()
        with open(self.tmpname + '^', 'w') as f:
            f.write('0123456789')
        handler = create_instance(FileDownloadHandler, None, get_crawler())
        self.download_request = handler.download_request

    def tearDown(self):
        os.unlink(self.tmpname + '^')

    def test_download(self):
        def _test(response):
            self.assertEqual(response.url, request.url)
            self.assertEqual(response.status, 200)
            self.assertEqual(response.body, b'0123456789')
            self.assertEqual(response.protocol, None)

        request = Request(path_to_file_uri(self.tmpname + '^'))
        assert request.url.upper().endswith('%5E')
        return self.download_request(request, Spider('foo')).addCallback(_test)

    def test_non_existent(self):
        request = Request(f'file://{self.mktemp()}')
        d = self.download_request(request, Spider('foo'))
        return self.assertFailure(d, IOError)


class ContentLengthHeaderResource(resource.Resource):
    """
    A testing resource which renders itself as the value of the Content-Length
    header from the request.
    """

    def render(self, request):
        return request.requestHeaders.getRawHeaders(b"content-length")[0]


class ChunkedResource(resource.Resource):

    def render(self, request):
        def response():
            request.write(b"chunked ")
            request.write(b"content\n")
            request.finish()

        reactor.callLater(0, response)
        return server.NOT_DONE_YET


class BrokenChunkedResource(resource.Resource):

    def render(self, request):
        def response():
            request.write(b"chunked ")
            request.write(b"content\n")
            # Disable terminating chunk on finish.
            request.chunked = False
            closeConnection(request)

        reactor.callLater(0, response)
        return server.NOT_DONE_YET


class BrokenDownloadResource(resource.Resource):

    def render(self, request):
        def response():
            request.setHeader(b"Content-Length", b"20")
            request.write(b"partial")
            closeConnection(request)

        reactor.callLater(0, response)
        return server.NOT_DONE_YET


def closeConnection(request):
    # We have to force a disconnection for HTTP/1.1 clients. Otherwise
    # client keeps the connection open waiting for more data.
    if hasattr(request.channel, 'loseConnection'):  # twisted >=16.3.0
        request.channel.loseConnection()
    else:
        request.channel.transport.loseConnection()
    request.finish()


class EmptyContentTypeHeaderResource(resource.Resource):
    """
    A testing resource which renders itself as the value of request body
    without content-type header in response.
    """

    def render(self, request):
        request.setHeader("content-type", "")
        return request.content.read()


class LargeChunkedFileResource(resource.Resource):
    def render(self, request):
        def response():
            for i in range(1024):
                request.write(b"x" * 1024)
            request.finish()

        reactor.callLater(0, response)
        return server.NOT_DONE_YET


class HttpTestCase(unittest.TestCase):
    scheme = 'http'
    download_handler_cls: Type = HTTPDownloadHandler

    # only used for HTTPS tests
    keyfile = 'keys/localhost.key'
    certfile = 'keys/localhost.crt'

    def setUp(self):
        self.tmpname = self.mktemp()
        os.mkdir(self.tmpname)
        FilePath(self.tmpname).child("file").setContent(b"0123456789")
        r = static.File(self.tmpname)
        r.putChild(b"redirect", util.Redirect(b"/file"))
        r.putChild(b"wait", ForeverTakingResource())
        r.putChild(b"hang-after-headers", ForeverTakingResource(write=True))
        r.putChild(b"nolength", NoLengthResource())
        r.putChild(b"host", HostHeaderResource())
        r.putChild(b"payload", PayloadResource())
        r.putChild(b"broken", BrokenDownloadResource())
        r.putChild(b"chunked", ChunkedResource())
        r.putChild(b"broken-chunked", BrokenChunkedResource())
        r.putChild(b"contentlength", ContentLengthHeaderResource())
        r.putChild(b"nocontenttype", EmptyContentTypeHeaderResource())
        r.putChild(b"largechunkedfile", LargeChunkedFileResource())
        r.putChild(b"echo", Echo())
        self.site = server.Site(r, timeout=None)
        self.wrapper = WrappingFactory(self.site)
        self.host = 'localhost'
        if self.scheme == 'https':
            # Using WrappingFactory do not enable HTTP/2 failing all the
            # tests with H2DownloadHandler
            self.port = reactor.listenSSL(
                0, self.site, ssl_context_factory(self.keyfile, self.certfile),
                interface=self.host)
        else:
            self.port = reactor.listenTCP(0, self.wrapper, interface=self.host)
        self.portno = self.port.getHost().port
        self.download_handler = create_instance(self.download_handler_cls, None, get_crawler())
        self.download_request = self.download_handler.download_request

    @defer.inlineCallbacks
    def tearDown(self):
        yield self.port.stopListening()
        if hasattr(self.download_handler, 'close'):
            yield self.download_handler.close()
        shutil.rmtree(self.tmpname)

    def getURL(self, path):
        return f"{self.scheme}://{self.host}:{self.portno}/{path}"

    def test_download(self):
        request = Request(self.getURL('file'))
        d = self.download_request(request, Spider('foo'))
        d.addCallback(lambda r: r.body)
        d.addCallback(self.assertEqual, b"0123456789")
        return d

    def test_download_head(self):
        request = Request(self.getURL('file'), method='HEAD')
        d = self.download_request(request, Spider('foo'))
        d.addCallback(lambda r: r.body)
        d.addCallback(self.assertEqual, b'')
        return d

    def test_redirect_status(self):
        request = Request(self.getURL('redirect'))
        d = self.download_request(request, Spider('foo'))
        d.addCallback(lambda r: r.status)
        d.addCallback(self.assertEqual, 302)
        return d

    def test_redirect_status_head(self):
        request = Request(self.getURL('redirect'), method='HEAD')
        d = self.download_request(request, Spider('foo'))
        d.addCallback(lambda r: r.status)
        d.addCallback(self.assertEqual, 302)
        return d

    @defer.inlineCallbacks
    def test_timeout_download_from_spider_nodata_rcvd(self):
        # client connects but no data is received
        spider = Spider('foo')
        meta = {'download_timeout': 0.5}
        request = Request(self.getURL('wait'), meta=meta)
        d = self.download_request(request, spider)
        yield self.assertFailure(d, defer.TimeoutError, error.TimeoutError)

    @defer.inlineCallbacks
    def test_timeout_download_from_spider_server_hangs(self):
        # client connects, server send headers and some body bytes but hangs
        spider = Spider('foo')
        meta = {'download_timeout': 0.5}
        request = Request(self.getURL('hang-after-headers'), meta=meta)
        d = self.download_request(request, spider)
        yield self.assertFailure(d, defer.TimeoutError, error.TimeoutError)

    def test_host_header_not_in_request_headers(self):
        def _test(response):
            self.assertEqual(
                response.body, to_bytes(f'{self.host}:{self.portno}'))
            self.assertEqual(request.headers, {})

        request = Request(self.getURL('host'))
        return self.download_request(request, Spider('foo')).addCallback(_test)

    def test_host_header_seted_in_request_headers(self):
        host = self.host + ':' + str(self.portno)

        def _test(response):
            self.assertEqual(response.body, host.encode())
            self.assertEqual(request.headers.get('Host'), host.encode())

        request = Request(self.getURL('host'), headers={'Host': host})
        return self.download_request(request, Spider('foo')).addCallback(_test)

        d = self.download_request(request, Spider('foo'))
        d.addCallback(lambda r: r.body)
        d.addCallback(self.assertEqual, b'localhost')
        return d

    def test_content_length_zero_bodyless_post_request_headers(self):
        """Tests if "Content-Length: 0" is sent for bodyless POST requests.

        This is not strictly required by HTTP RFCs but can cause trouble
        for some web servers.
        See:
        https://github.com/scrapy/scrapy/issues/823
        https://issues.apache.org/jira/browse/TS-2902
        https://github.com/kennethreitz/requests/issues/405
        https://bugs.python.org/issue14721
        """

        def _test(response):
            self.assertEqual(response.body, b'0')

        request = Request(self.getURL('contentlength'), method='POST')
        return self.download_request(request, Spider('foo')).addCallback(_test)

    def test_content_length_zero_bodyless_post_only_one(self):
        def _test(response):
            import json
            headers = Headers(json.loads(response.text)['headers'])
            contentlengths = headers.getlist('Content-Length')
            self.assertEqual(len(contentlengths), 1)
            self.assertEqual(contentlengths, [b"0"])

        request = Request(self.getURL('echo'), method='POST')
        return self.download_request(request, Spider('foo')).addCallback(_test)

    def test_payload(self):
        body = b'1' * 100  # PayloadResource requires body length to be 100
        request = Request(self.getURL('payload'), method='POST', body=body)
        d = self.download_request(request, Spider('foo'))
        d.addCallback(lambda r: r.body)
        d.addCallback(self.assertEqual, body)
        return d


class Http10TestCase(HttpTestCase):
    """HTTP 1.0 test case"""
    download_handler_cls: Type = HTTP10DownloadHandler

    def test_protocol(self):
        request = Request(self.getURL("host"), method="GET")
        d = self.download_request(request, Spider("foo"))
        d.addCallback(lambda r: r.protocol)
        d.addCallback(self.assertEqual, "HTTP/1.0")
        return d


class Https10TestCase(Http10TestCase):
    scheme = 'https'


class Http11TestCase(HttpTestCase):
    """HTTP 1.1 test case"""
    download_handler_cls: Type = HTTP11DownloadHandler

    def test_download_without_maxsize_limit(self):
        request = Request(self.getURL('file'))
        d = self.download_request(request, Spider('foo'))
        d.addCallback(lambda r: r.body)
        d.addCallback(self.assertEqual, b"0123456789")
        return d

    def test_response_class_choosing_request(self):
        """Tests choosing of correct response type
         in case of Content-Type is empty but body contains text.
        """
        body = b'Some plain text\ndata with tabs\t and null bytes\0'

        def _test_type(response):
            self.assertEqual(type(response), TextResponse)

        request = Request(self.getURL('nocontenttype'), body=body)
        d = self.download_request(request, Spider('foo'))
        d.addCallback(_test_type)
        return d

    @defer.inlineCallbacks
    def test_download_with_maxsize(self):
        request = Request(self.getURL('file'))

        # 10 is minimal size for this request and the limit is only counted on
        # response body. (regardless of headers)
        d = self.download_request(request, Spider('foo', download_maxsize=10))
        d.addCallback(lambda r: r.body)
        d.addCallback(self.assertEqual, b"0123456789")
        yield d

        d = self.download_request(request, Spider('foo', download_maxsize=9))
        yield self.assertFailure(d, defer.CancelledError, error.ConnectionAborted)

    @defer.inlineCallbacks
    def test_download_with_maxsize_very_large_file(self):
        with mock.patch('scrapy.core.downloader.handlers.http11.logger') as logger:
            request = Request(self.getURL('largechunkedfile'))

            def check(logger):
                logger.warning.assert_called_once_with(mock.ANY, mock.ANY)

            d = self.download_request(request, Spider('foo', download_maxsize=1500))
            yield self.assertFailure(d, defer.CancelledError, error.ConnectionAborted)

            # As the error message is logged in the dataReceived callback, we
            # have to give a bit of time to the reactor to process the queue
            # after closing the connection.
            d = defer.Deferred()
            d.addCallback(check)
            reactor.callLater(.1, d.callback, logger)
            yield d

    @defer.inlineCallbacks
    def test_download_with_maxsize_per_req(self):
        meta = {'download_maxsize': 2}
        request = Request(self.getURL('file'), meta=meta)
        d = self.download_request(request, Spider('foo'))
        yield self.assertFailure(d, defer.CancelledError, error.ConnectionAborted)

    @defer.inlineCallbacks
    def test_download_with_small_maxsize_per_spider(self):
        request = Request(self.getURL('file'))
        d = self.download_request(request, Spider('foo', download_maxsize=2))
        yield self.assertFailure(d, defer.CancelledError, error.ConnectionAborted)

    def test_download_with_large_maxsize_per_spider(self):
        request = Request(self.getURL('file'))
        d = self.download_request(request, Spider('foo', download_maxsize=100))
        d.addCallback(lambda r: r.body)
        d.addCallback(self.assertEqual, b"0123456789")
        return d

    def test_download_chunked_content(self):
        request = Request(self.getURL('chunked'))
        d = self.download_request(request, Spider('foo'))
        d.addCallback(lambda r: r.body)
        d.addCallback(self.assertEqual, b"chunked content\n")
        return d

    def test_download_broken_content_cause_data_loss(self, url='broken'):
        request = Request(self.getURL(url))
        d = self.download_request(request, Spider('foo'))

        def checkDataLoss(failure):
            if failure.check(ResponseFailed):
                if any(r.check(_DataLoss) for r in failure.value.reasons):
                    return None
            return failure

        d.addCallback(lambda _: self.fail("No DataLoss exception"))
        d.addErrback(checkDataLoss)
        return d

    def test_download_broken_chunked_content_cause_data_loss(self):
        return self.test_download_broken_content_cause_data_loss('broken-chunked')

    def test_download_broken_content_allow_data_loss(self, url='broken'):
        request = Request(self.getURL(url), meta={'download_fail_on_dataloss': False})
        d = self.download_request(request, Spider('foo'))
        d.addCallback(lambda r: r.flags)
        d.addCallback(self.assertEqual, ['dataloss'])
        return d

    def test_download_broken_chunked_content_allow_data_loss(self):
        return self.test_download_broken_content_allow_data_loss('broken-chunked')

    def test_download_broken_content_allow_data_loss_via_setting(self, url='broken'):
        crawler = get_crawler(settings_dict={'DOWNLOAD_FAIL_ON_DATALOSS': False})
        download_handler = create_instance(self.download_handler_cls, None, crawler)
        request = Request(self.getURL(url))
        d = download_handler.download_request(request, Spider('foo'))
        d.addCallback(lambda r: r.flags)
        d.addCallback(self.assertEqual, ['dataloss'])
        return d

    def test_download_broken_chunked_content_allow_data_loss_via_setting(self):
        return self.test_download_broken_content_allow_data_loss_via_setting('broken-chunked')

    def test_protocol(self):
        request = Request(self.getURL("host"), method="GET")
        d = self.download_request(request, Spider("foo"))
        d.addCallback(lambda r: r.protocol)
        d.addCallback(self.assertEqual, "HTTP/1.1")
        return d


class Https11TestCase(Http11TestCase):
    scheme = 'https'

    tls_log_message = (
        'SSL connection certificate: issuer "/C=IE/O=Scrapy/CN=localhost", '
        'subject "/C=IE/O=Scrapy/CN=localhost"'
    )

    @defer.inlineCallbacks
    def test_tls_logging(self):
        crawler = get_crawler(settings_dict={'DOWNLOADER_CLIENT_TLS_VERBOSE_LOGGING': True})
        download_handler = create_instance(self.download_handler_cls, None, crawler)
        try:
            with LogCapture() as log_capture:
                request = Request(self.getURL('file'))
                d = download_handler.download_request(request, Spider('foo'))
                d.addCallback(lambda r: r.body)
                d.addCallback(self.assertEqual, b"0123456789")
                yield d
                log_capture.check_present(('scrapy.core.downloader.tls', 'DEBUG', self.tls_log_message))
        finally:
            yield download_handler.close()


class Https11WrongHostnameTestCase(Http11TestCase):
    scheme = 'https'

    # above tests use a server certificate for "localhost",
    # client connection to "localhost" too.
    # here we test that even if the server certificate is for another domain,
    # "www.example.com" in this case,
    # the tests still pass
    keyfile = 'keys/example-com.key.pem'
    certfile = 'keys/example-com.cert.pem'


class Https11InvalidDNSId(Https11TestCase):
    """Connect to HTTPS hosts with IP while certificate uses domain names IDs."""

    def setUp(self):
        super().setUp()
        self.host = '127.0.0.1'


class Https11InvalidDNSPattern(Https11TestCase):
    """Connect to HTTPS hosts where the certificate are issued to an ip instead of a domain."""

    keyfile = 'keys/localhost.ip.key'
    certfile = 'keys/localhost.ip.crt'

    def setUp(self):
        try:
            from service_identity.exceptions import CertificateError  # noqa: F401
        except ImportError:
            raise unittest.SkipTest("cryptography lib is too old")
        self.tls_log_message = (
            'SSL connection certificate: issuer "/C=IE/O=Scrapy/CN=127.0.0.1", '
            'subject "/C=IE/O=Scrapy/CN=127.0.0.1"'
        )
        super().setUp()


class Https11CustomCiphers(unittest.TestCase):
    scheme = 'https'
    download_handler_cls: Type = HTTP11DownloadHandler

    keyfile = 'keys/localhost.key'
    certfile = 'keys/localhost.crt'

    def setUp(self):
        self.tmpname = self.mktemp()
        os.mkdir(self.tmpname)
        FilePath(self.tmpname).child("file").setContent(b"0123456789")
        r = static.File(self.tmpname)
        self.site = server.Site(r, timeout=None)
        self.host = 'localhost'
        self.port = reactor.listenSSL(
            0, self.site, ssl_context_factory(self.keyfile, self.certfile, cipher_string='CAMELLIA256-SHA'),
            interface=self.host)
        self.portno = self.port.getHost().port
        crawler = get_crawler(settings_dict={'DOWNLOADER_CLIENT_TLS_CIPHERS': 'CAMELLIA256-SHA'})
        self.download_handler = create_instance(self.download_handler_cls, None, crawler)
        self.download_request = self.download_handler.download_request

    @defer.inlineCallbacks
    def tearDown(self):
        yield self.port.stopListening()
        if hasattr(self.download_handler, 'close'):
            yield self.download_handler.close()
        shutil.rmtree(self.tmpname)

    def getURL(self, path):
        return f"{self.scheme}://{self.host}:{self.portno}/{path}"

    def test_download(self):
        request = Request(self.getURL('file'))
        d = self.download_request(request, Spider('foo'))
        d.addCallback(lambda r: r.body)
        d.addCallback(self.assertEqual, b"0123456789")
        return d


class Http11MockServerTestCase(unittest.TestCase):
    """HTTP 1.1 test case with MockServer"""
    settings_dict: Optional[dict] = None

    def setUp(self):
        self.mockserver = MockServer()
        self.mockserver.__enter__()

    def tearDown(self):
        self.mockserver.__exit__(None, None, None)

    @defer.inlineCallbacks
    def test_download_with_content_length(self):
        crawler = get_crawler(SingleRequestSpider, self.settings_dict)
        # http://localhost:8998/partial set Content-Length to 1024, use download_maxsize= 1000 to avoid
        # download it
        yield crawler.crawl(seed=Request(url=self.mockserver.url('/partial'), meta={'download_maxsize': 1000}))
        failure = crawler.spider.meta['failure']
        self.assertIsInstance(failure.value, defer.CancelledError)

    @defer.inlineCallbacks
    def test_download(self):
        crawler = get_crawler(SingleRequestSpider, self.settings_dict)
        yield crawler.crawl(seed=Request(url=self.mockserver.url('')))
        failure = crawler.spider.meta.get('failure')
        self.assertTrue(failure is None)
        reason = crawler.spider.meta['close_reason']
        self.assertTrue(reason, 'finished')

    @defer.inlineCallbacks
    def test_download_gzip_response(self):
        crawler = get_crawler(SingleRequestSpider, self.settings_dict)
        body = b'1' * 100  # PayloadResource requires body length to be 100
        request = Request(self.mockserver.url('/payload'), method='POST',
                          body=body, meta={'download_maxsize': 50})
        yield crawler.crawl(seed=request)
        failure = crawler.spider.meta['failure']
        # download_maxsize < 100, hence the CancelledError
        self.assertIsInstance(failure.value, defer.CancelledError)

        # See issue https://twistedmatrix.com/trac/ticket/8175
        raise unittest.SkipTest("xpayload fails on PY3")
        request.headers.setdefault(b'Accept-Encoding', b'gzip,deflate')
        request = request.replace(url=self.mockserver.url('/xpayload'))
        yield crawler.crawl(seed=request)
        # download_maxsize = 50 is enough for the gzipped response
        failure = crawler.spider.meta.get('failure')
        self.assertTrue(failure is None)
        reason = crawler.spider.meta['close_reason']
        self.assertTrue(reason, 'finished')


class UriResource(resource.Resource):
    """Return the full uri that was requested"""

    def getChild(self, path, request):
        return self

    def render(self, request):
        # Note: this is an ugly hack for CONNECT request timeout test.
        #       Returning some data here fail SSL/TLS handshake
        # ToDo: implement proper HTTPS proxy tests, not faking them.
        if request.method != b'CONNECT':
            return request.uri
        else:
            return b''


class HttpProxyTestCase(unittest.TestCase):
    download_handler_cls: Type = HTTPDownloadHandler
    expected_http_proxy_request_body = b'http://example.com'

    def setUp(self):
        site = server.Site(UriResource(), timeout=None)
        wrapper = WrappingFactory(site)
        self.port = reactor.listenTCP(0, wrapper, interface='127.0.0.1')
        self.portno = self.port.getHost().port
        self.download_handler = create_instance(self.download_handler_cls, None, get_crawler())
        self.download_request = self.download_handler.download_request

    @defer.inlineCallbacks
    def tearDown(self):
        yield self.port.stopListening()
        if hasattr(self.download_handler, 'close'):
            yield self.download_handler.close()

    def getURL(self, path):
        return f"http://127.0.0.1:{self.portno}/{path}"

    def test_download_with_proxy(self):
        def _test(response):
            self.assertEqual(response.status, 200)
            self.assertEqual(response.url, request.url)
            self.assertEqual(response.body, self.expected_http_proxy_request_body)

        http_proxy = self.getURL('')
        request = Request('http://example.com', meta={'proxy': http_proxy})
        return self.download_request(request, Spider('foo')).addCallback(_test)

    def test_download_with_proxy_https_noconnect(self):
        def _test(response):
            self.assertEqual(response.status, 200)
            self.assertEqual(response.url, request.url)
            self.assertEqual(response.body, b'https://example.com')

        http_proxy = f'{self.getURL("")}?noconnect'
        request = Request('https://example.com', meta={'proxy': http_proxy})
        with self.assertWarnsRegex(ScrapyDeprecationWarning,
                                   r'Using HTTPS proxies in the noconnect mode is deprecated'):
            return self.download_request(request, Spider('foo')).addCallback(_test)

    def test_download_without_proxy(self):
        def _test(response):
            self.assertEqual(response.status, 200)
            self.assertEqual(response.url, request.url)
            self.assertEqual(response.body, b'/path/to/resource')

        request = Request(self.getURL('path/to/resource'))
        return self.download_request(request, Spider('foo')).addCallback(_test)


class Http10ProxyTestCase(HttpProxyTestCase):
    download_handler_cls: Type = HTTP10DownloadHandler

    def test_download_with_proxy_https_noconnect(self):
        raise unittest.SkipTest('noconnect is not supported in HTTP10DownloadHandler')


class Http11ProxyTestCase(HttpProxyTestCase):
    download_handler_cls: Type = HTTP11DownloadHandler

    @defer.inlineCallbacks
    def test_download_with_proxy_https_timeout(self):
        """ Test TunnelingTCP4ClientEndpoint """
        http_proxy = self.getURL('')
        domain = 'https://no-such-domain.nosuch'
        request = Request(
            domain, meta={'proxy': http_proxy, 'download_timeout': 0.2})
        d = self.download_request(request, Spider('foo'))
        timeout = yield self.assertFailure(d, error.TimeoutError)
        self.assertIn(domain, timeout.osError)


class HttpDownloadHandlerMock:

    def __init__(self, *args, **kwargs):
        pass

    def download_request(self, request, spider):
        return request


class S3AnonTestCase(unittest.TestCase):

    def setUp(self):
        skip_if_no_boto()
        crawler = get_crawler()
        self.s3reqh = create_instance(
            objcls=S3DownloadHandler,
            settings=None,
            crawler=crawler,
            httpdownloadhandler=HttpDownloadHandlerMock,
            # anon=True, # implicit
        )
        self.download_request = self.s3reqh.download_request
        self.spider = Spider('foo')

    def test_anon_request(self):
        req = Request('s3://aws-publicdatasets/')
        httpreq = self.download_request(req, self.spider)
        self.assertEqual(hasattr(self.s3reqh, 'anon'), True)
        self.assertEqual(self.s3reqh.anon, True)
        self.assertEqual(
            httpreq.url, 'http://aws-publicdatasets.s3.amazonaws.com/')


class S3TestCase(unittest.TestCase):
    download_handler_cls: Type = S3DownloadHandler

    # test use same example keys than amazon developer guide
    # http://s3.amazonaws.com/awsdocs/S3/20060301/s3-dg-20060301.pdf
    # and the tests described here are the examples from that manual

    AWS_ACCESS_KEY_ID = '0PN5J17HBGZHT7JJ3X82'
    AWS_SECRET_ACCESS_KEY = 'uV3F3YluFJax1cknvbcGwgjvx4QpvB+leU8dUj2o'

    def setUp(self):
        skip_if_no_boto()
        crawler = get_crawler()
        s3reqh = create_instance(
            objcls=S3DownloadHandler,
            settings=None,
            crawler=crawler,
            aws_access_key_id=self.AWS_ACCESS_KEY_ID,
            aws_secret_access_key=self.AWS_SECRET_ACCESS_KEY,
            httpdownloadhandler=HttpDownloadHandlerMock,
        )
        self.download_request = s3reqh.download_request
        self.spider = Spider('foo')

    @contextlib.contextmanager
    def _mocked_date(self, date):
        try:
            import botocore.auth  # noqa: F401
        except ImportError:
            yield
        else:
            # We need to mock botocore.auth.formatdate, because otherwise
            # botocore overrides Date header with current date and time
            # and Authorization header is different each time
            with mock.patch('botocore.auth.formatdate') as mock_formatdate:
                mock_formatdate.return_value = date
                yield

    def test_extra_kw(self):
        try:
            crawler = get_crawler()
            create_instance(
                objcls=S3DownloadHandler,
                settings=None,
                crawler=crawler,
                extra_kw=True,
            )
        except Exception as e:
            self.assertIsInstance(e, (TypeError, NotConfigured))
        else:
            assert False

    def test_request_signing1(self):
        # gets an object from the johnsmith bucket.
        date = 'Tue, 27 Mar 2007 19:36:42 +0000'
        req = Request('s3://johnsmith/photos/puppy.jpg', headers={'Date': date})
        with self._mocked_date(date):
            httpreq = self.download_request(req, self.spider)
        self.assertEqual(httpreq.headers['Authorization'],
                         b'AWS 0PN5J17HBGZHT7JJ3X82:xXjDGYUmKxnwqr5KXNPGldn5LbA=')

    def test_request_signing2(self):
        # puts an object into the johnsmith bucket.
        date = 'Tue, 27 Mar 2007 21:15:45 +0000'
        req = Request(
            's3://johnsmith/photos/puppy.jpg',
            method='PUT',
            headers={
                'Content-Type': 'image/jpeg',
                'Date': date,
                'Content-Length': '94328',
            },
        )
        with self._mocked_date(date):
            httpreq = self.download_request(req, self.spider)
        self.assertEqual(httpreq.headers['Authorization'],
                         b'AWS 0PN5J17HBGZHT7JJ3X82:hcicpDDvL9SsO6AkvxqmIWkmOuQ=')

    def test_request_signing3(self):
        # lists the content of the johnsmith bucket.
        date = 'Tue, 27 Mar 2007 19:42:41 +0000'
        req = Request(
            's3://johnsmith/?prefix=photos&max-keys=50&marker=puppy',
            method='GET', headers={
                'User-Agent': 'Mozilla/5.0',
                'Date': date,
            })
        with self._mocked_date(date):
            httpreq = self.download_request(req, self.spider)
        self.assertEqual(httpreq.headers['Authorization'],
                         b'AWS 0PN5J17HBGZHT7JJ3X82:jsRt/rhG+Vtp88HrYL706QhE4w4=')

    def test_request_signing4(self):
        # fetches the access control policy sub-resource for the 'johnsmith' bucket.
        date = 'Tue, 27 Mar 2007 19:44:46 +0000'
        req = Request('s3://johnsmith/?acl', method='GET', headers={'Date': date})
        with self._mocked_date(date):
            httpreq = self.download_request(req, self.spider)
        self.assertEqual(httpreq.headers['Authorization'],
                         b'AWS 0PN5J17HBGZHT7JJ3X82:thdUi9VAkzhkniLj96JIrOPGi0g=')

    def test_request_signing6(self):
        # uploads an object to a CNAME style virtual hosted bucket with metadata.
        date = 'Tue, 27 Mar 2007 21:06:08 +0000'
        req = Request(
            's3://static.johnsmith.net:8080/db-backup.dat.gz',
            method='PUT', headers={
                'User-Agent': 'curl/7.15.5',
                'Host': 'static.johnsmith.net:8080',
                'Date': date,
                'x-amz-acl': 'public-read',
                'content-type': 'application/x-download',
                'Content-MD5': '4gJE4saaMU4BqNR0kLY+lw==',
                'X-Amz-Meta-ReviewedBy': 'joe@johnsmith.net,jane@johnsmith.net',
                'X-Amz-Meta-FileChecksum': '0x02661779',
                'X-Amz-Meta-ChecksumAlgorithm': 'crc32',
                'Content-Disposition': 'attachment; filename=database.dat',
                'Content-Encoding': 'gzip',
                'Content-Length': '5913339',
            })
        with self._mocked_date(date):
            httpreq = self.download_request(req, self.spider)
        self.assertEqual(httpreq.headers['Authorization'],
                         b'AWS 0PN5J17HBGZHT7JJ3X82:C0FlOtU8Ylb9KDTpZqYkZPX91iI=')

    def test_request_signing7(self):
        # ensure that spaces are quoted properly before signing
        date = 'Tue, 27 Mar 2007 19:42:41 +0000'
        req = Request(
            "s3://johnsmith/photos/my puppy.jpg?response-content-disposition=my puppy.jpg",
            method='GET',
            headers={'Date': date},
        )
        with self._mocked_date(date):
            httpreq = self.download_request(req, self.spider)
        self.assertEqual(
            httpreq.headers['Authorization'],
            b'AWS 0PN5J17HBGZHT7JJ3X82:+CfvG8EZ3YccOrRVMXNaK2eKZmM=')


class BaseFTPTestCase(unittest.TestCase):
    username = "scrapy"
    password = "passwd"
    req_meta = {"ftp_user": username, "ftp_password": password}

    def setUp(self):
        from twisted.protocols.ftp import FTPRealm, FTPFactory
        from scrapy.core.downloader.handlers.ftp import FTPDownloadHandler

        # setup dirs and test file
        self.directory = self.mktemp()
        os.mkdir(self.directory)
        userdir = os.path.join(self.directory, self.username)
        os.mkdir(userdir)
        fp = FilePath(userdir)
        fp.child('file.txt').setContent(b"I have the power!")
        fp.child('file with spaces.txt').setContent(b"Moooooooooo power!")

        # setup server
        realm = FTPRealm(anonymousRoot=self.directory, userHome=self.directory)
        p = portal.Portal(realm)
        users_checker = checkers.InMemoryUsernamePasswordDatabaseDontUse()
        users_checker.addUser(self.username, self.password)
        p.registerChecker(users_checker, credentials.IUsernamePassword)
        self.factory = FTPFactory(portal=p)
        self.port = reactor.listenTCP(0, self.factory, interface="127.0.0.1")
        self.portNum = self.port.getHost().port
        crawler = get_crawler()
        self.download_handler = create_instance(FTPDownloadHandler, crawler.settings, crawler)
        self.addCleanup(self.port.stopListening)

    def tearDown(self):
        shutil.rmtree(self.directory)

    def _add_test_callbacks(self, deferred, callback=None, errback=None):
        def _clean(data):
            self.download_handler.client.transport.loseConnection()
            return data

        deferred.addCallback(_clean)
        if callback:
            deferred.addCallback(callback)
        if errback:
            deferred.addErrback(errback)
        return deferred

    def test_ftp_download_success(self):
        request = Request(url=f"ftp://127.0.0.1:{self.portNum}/file.txt",
                          meta=self.req_meta)
        d = self.download_handler.download_request(request, None)

        def _test(r):
            self.assertEqual(r.status, 200)
            self.assertEqual(r.body, b'I have the power!')
            self.assertEqual(r.headers, {b'Local Filename': [b''], b'Size': [b'17']})
<<<<<<< HEAD

=======
            self.assertIsNone(r.protocol)
>>>>>>> 44a7ab5b
        return self._add_test_callbacks(d, _test)

    def test_ftp_download_path_with_spaces(self):
        request = Request(
            url=f"ftp://127.0.0.1:{self.portNum}/file with spaces.txt",
            meta=self.req_meta
        )
        d = self.download_handler.download_request(request, None)

        def _test(r):
            self.assertEqual(r.status, 200)
            self.assertEqual(r.body, b'Moooooooooo power!')
            self.assertEqual(r.headers, {b'Local Filename': [b''], b'Size': [b'18']})

        return self._add_test_callbacks(d, _test)

    def test_ftp_download_notexist(self):
        request = Request(url=f"ftp://127.0.0.1:{self.portNum}/notexist.txt",
                          meta=self.req_meta)
        d = self.download_handler.download_request(request, None)

        def _test(r):
            self.assertEqual(r.status, 404)

        return self._add_test_callbacks(d, _test)

    def test_ftp_local_filename(self):
        f, local_fname = tempfile.mkstemp()
        local_fname = to_bytes(local_fname)
        os.close(f)
        meta = {"ftp_local_filename": local_fname}
        meta.update(self.req_meta)
        request = Request(url=f"ftp://127.0.0.1:{self.portNum}/file.txt",
                          meta=meta)
        d = self.download_handler.download_request(request, None)

        def _test(r):
            self.assertEqual(r.body, local_fname)
            self.assertEqual(r.headers, {b'Local Filename': [local_fname],
                                         b'Size': [b'17']})
            self.assertTrue(os.path.exists(local_fname))
            with open(local_fname, "rb") as f:
                self.assertEqual(f.read(), b"I have the power!")
            os.remove(local_fname)

        return self._add_test_callbacks(d, _test)


class FTPTestCase(BaseFTPTestCase):

    def test_invalid_credentials(self):
        from twisted.protocols.ftp import ConnectionLost

        meta = dict(self.req_meta)
        meta.update({"ftp_password": 'invalid'})
        request = Request(url=f"ftp://127.0.0.1:{self.portNum}/file.txt",
                          meta=meta)
        d = self.download_handler.download_request(request, None)

        def _test(r):
            self.assertEqual(r.type, ConnectionLost)

        return self._add_test_callbacks(d, errback=_test)


class AnonymousFTPTestCase(BaseFTPTestCase):
    username = "anonymous"
    req_meta = {}

    def setUp(self):
        from twisted.protocols.ftp import FTPRealm, FTPFactory
        from scrapy.core.downloader.handlers.ftp import FTPDownloadHandler

        # setup dir and test file
        self.directory = self.mktemp()
        os.mkdir(self.directory)

        fp = FilePath(self.directory)
        fp.child('file.txt').setContent(b"I have the power!")
        fp.child('file with spaces.txt').setContent(b"Moooooooooo power!")

        # setup server for anonymous access
        realm = FTPRealm(anonymousRoot=self.directory)
        p = portal.Portal(realm)
        p.registerChecker(checkers.AllowAnonymousAccess(),
                          credentials.IAnonymous)

        self.factory = FTPFactory(portal=p,
                                  userAnonymous=self.username)
        self.port = reactor.listenTCP(0, self.factory, interface="127.0.0.1")
        self.portNum = self.port.getHost().port
        crawler = get_crawler()
        self.download_handler = create_instance(FTPDownloadHandler, crawler.settings, crawler)
        self.addCleanup(self.port.stopListening)

    def tearDown(self):
        shutil.rmtree(self.directory)


class DataURITestCase(unittest.TestCase):

    def setUp(self):
        crawler = get_crawler()
        self.download_handler = create_instance(DataURIDownloadHandler, crawler.settings, crawler)
        self.download_request = self.download_handler.download_request
        self.spider = Spider('foo')

    def test_response_attrs(self):
        uri = "data:,A%20brief%20note"

        def _test(response):
            self.assertEqual(response.url, uri)
            self.assertFalse(response.headers)

        request = Request(uri)
        return self.download_request(request, self.spider).addCallback(_test)

    def test_default_mediatype_encoding(self):
        def _test(response):
            self.assertEqual(response.text, 'A brief note')
            self.assertEqual(type(response), responsetypes.from_mimetype("text/plain"))
            self.assertEqual(response.encoding, "US-ASCII")

        request = Request("data:,A%20brief%20note")
        return self.download_request(request, self.spider).addCallback(_test)

    def test_default_mediatype(self):
        def _test(response):
            self.assertEqual(response.text, '\u038e\u03a3\u038e')
            self.assertEqual(type(response), responsetypes.from_mimetype("text/plain"))
            self.assertEqual(response.encoding, "iso-8859-7")

        request = Request("data:;charset=iso-8859-7,%be%d3%be")
        return self.download_request(request, self.spider).addCallback(_test)

    def test_text_charset(self):
        def _test(response):
            self.assertEqual(response.text, '\u038e\u03a3\u038e')
            self.assertEqual(response.body, b'\xbe\xd3\xbe')
            self.assertEqual(response.encoding, "iso-8859-7")

        request = Request("data:text/plain;charset=iso-8859-7,%be%d3%be")
        return self.download_request(request, self.spider).addCallback(_test)

    def test_mediatype_parameters(self):
        def _test(response):
            self.assertEqual(response.text, '\u038e\u03a3\u038e')
            self.assertEqual(type(response), responsetypes.from_mimetype("text/plain"))
            self.assertEqual(response.encoding, "utf-8")

        request = Request('data:text/plain;foo=%22foo;bar%5C%22%22;'
                          'charset=utf-8;bar=%22foo;%5C%22 foo ;/,%22'
                          ',%CE%8E%CE%A3%CE%8E')
        return self.download_request(request, self.spider).addCallback(_test)

    def test_base64(self):
        def _test(response):
            self.assertEqual(response.text, 'Hello, world.')

        request = Request('data:text/plain;base64,SGVsbG8sIHdvcmxkLg%3D%3D')
        return self.download_request(request, self.spider).addCallback(_test)

    def test_protocol(self):
        def _test(response):
            self.assertIsNone(response.protocol)

        request = Request("data:,")
        return self.download_request(request, self.spider).addCallback(_test)<|MERGE_RESOLUTION|>--- conflicted
+++ resolved
@@ -986,11 +986,7 @@
             self.assertEqual(r.status, 200)
             self.assertEqual(r.body, b'I have the power!')
             self.assertEqual(r.headers, {b'Local Filename': [b''], b'Size': [b'17']})
-<<<<<<< HEAD
-
-=======
             self.assertIsNone(r.protocol)
->>>>>>> 44a7ab5b
         return self._add_test_callbacks(d, _test)
 
     def test_ftp_download_path_with_spaces(self):
