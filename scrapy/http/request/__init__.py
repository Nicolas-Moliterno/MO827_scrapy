"""
This module implements the Request class which is used to represent HTTP
requests in Scrapy.

See documentation in docs/topics/request-response.rst
"""
<<<<<<< HEAD
from __future__ import annotations
=======
>>>>>>> 198f5cf0

import inspect
from typing import (
    TYPE_CHECKING,
    Any,
    AnyStr,
    Callable,
    Dict,
    Iterable,
    List,
    Mapping,
    NoReturn,
    Optional,
    Tuple,
    Type,
    TypeVar,
    Union,
    overload,
)

from w3lib.url import safe_url_string

import scrapy
from scrapy.http.headers import Headers
from scrapy.utils.curl import curl_to_request_kwargs
from scrapy.utils.python import to_bytes
from scrapy.utils.trackref import object_ref
from scrapy.utils.url import escape_ajax

if TYPE_CHECKING:
    # typing.Self requires Python 3.11
    from typing_extensions import Self


RequestTypeVar = TypeVar("RequestTypeVar", bound="Request")


def NO_CALLBACK(*args: Any, **kwargs: Any) -> NoReturn:
    """When assigned to the ``callback`` parameter of
    :class:`~scrapy.http.Request`, it indicates that the request is not meant
    to have a spider callback at all.

    For example:

    .. code-block:: python

       Request("https://example.com", callback=NO_CALLBACK)

    This value should be used by :ref:`components <topics-components>` that
    create and handle their own requests, e.g. through
    :meth:`scrapy.core.engine.ExecutionEngine.download`, so that downloader
    middlewares handling such requests can treat them differently from requests
    intended for the :meth:`~scrapy.Spider.parse` callback.
    """
    raise RuntimeError(
        "The NO_CALLBACK callback has been called. This is a special callback "
        "value intended for requests whose callback is never meant to be "
        "called."
    )


class Request(object_ref):
    """Represents an HTTP request, which is usually generated in a Spider and
    executed by the Downloader, thus generating a :class:`Response`.
    """

    attributes: Tuple[str, ...] = (
        "url",
        "callback",
        "method",
        "headers",
        "body",
        "cookies",
        "meta",
        "encoding",
        "priority",
        "dont_filter",
        "errback",
        "flags",
        "cb_kwargs",
    )
    """A tuple of :class:`str` objects containing the name of all public
    attributes of the class that are also keyword parameters of the
    ``__init__`` method.

    Currently used by :meth:`Request.replace`, :meth:`Request.to_dict` and
    :func:`~scrapy.utils.request.request_from_dict`.
    """

    def __init__(
        self,
        url: str,
        callback: Optional[Callable] = None,
        method: str = "GET",
        headers: Union[Mapping[AnyStr, Any], Iterable[Tuple[AnyStr, Any]], None] = None,
        body: Optional[Union[bytes, str]] = None,
        cookies: Optional[Union[dict, List[dict]]] = None,
        meta: Optional[Dict[str, Any]] = None,
        encoding: str = "utf-8",
        priority: int = 0,
        dont_filter: bool = False,
        errback: Optional[Callable] = None,
        flags: Optional[List[str]] = None,
        cb_kwargs: Optional[Dict[str, Any]] = None,
    ) -> None:
        self._encoding: str = encoding  # this one has to be set first
        self.method: str = str(method).upper()
        self._set_url(url)
        self._set_body(body)
        if not isinstance(priority, int):
            raise TypeError(f"Request priority not an integer: {priority!r}")
        self.priority: int = priority

        if not (callable(callback) or callback is None):
            raise TypeError(
                f"callback must be a callable, got {type(callback).__name__}"
            )
        if not (callable(errback) or errback is None):
            raise TypeError(f"errback must be a callable, got {type(errback).__name__}")
        self.callback: Optional[Callable] = callback
        self.errback: Optional[Callable] = errback

        self.cookies: Union[dict, List[dict]] = cookies or {}
        self.headers: Headers = Headers(headers or {}, encoding=encoding)
        self.dont_filter: bool = dont_filter

        self._meta: Optional[Dict[str, Any]] = dict(meta) if meta else None
        self._cb_kwargs: Optional[Dict[str, Any]] = (
            dict(cb_kwargs) if cb_kwargs else None
        )
        self.flags: List[str] = [] if flags is None else list(flags)

    @property
    def cb_kwargs(self) -> Dict[str, Any]:
        if self._cb_kwargs is None:
            self._cb_kwargs = {}
        return self._cb_kwargs

    @property
    def meta(self) -> Dict[str, Any]:
        if self._meta is None:
            self._meta = {}
        return self._meta

    @property
    def url(self) -> str:
        return self._url

    def _set_url(self, url: str) -> None:
        if not isinstance(url, str):
            raise TypeError(f"Request url must be str, got {type(url).__name__}")

        s = safe_url_string(url, self.encoding)
        self._url = escape_ajax(s)

        if (
            "://" not in self._url
            and not self._url.startswith("about:")
            and not self._url.startswith("data:")
        ):
            raise ValueError(f"Missing scheme in request url: {self._url}")

    @property
    def body(self) -> bytes:
        return self._body

    def _set_body(self, body: Optional[Union[str, bytes]]) -> None:
        self._body = b"" if body is None else to_bytes(body, self.encoding)

    @property
    def encoding(self) -> str:
        return self._encoding

    def __repr__(self) -> str:
        return f"<{self.method} {self.url}>"

    def copy(self) -> Self:
        return self.replace()

    @overload
    def replace(
        self, *args: Any, cls: Type[RequestTypeVar], **kwargs: Any
    ) -> RequestTypeVar:
        ...

    @overload
    def replace(self, *args: Any, cls: None = None, **kwargs: Any) -> Self:
        ...

    def replace(
        self, *args: Any, cls: Optional[Type[Request]] = None, **kwargs: Any
    ) -> Request:
        """Create a new Request with the same attributes except for those given new values"""
        for x in self.attributes:
            kwargs.setdefault(x, getattr(self, x))
        if cls is None:
            cls = self.__class__
        return cls(*args, **kwargs)

    @classmethod
    def from_curl(
        cls,
        curl_command: str,
        ignore_unknown_options: bool = True,
        **kwargs: Any,
    ) -> Self:
        """Create a Request object from a string containing a `cURL
        <https://curl.haxx.se/>`_ command. It populates the HTTP method, the
        URL, the headers, the cookies and the body. It accepts the same
        arguments as the :class:`Request` class, taking preference and
        overriding the values of the same arguments contained in the cURL
        command.

        Unrecognized options are ignored by default. To raise an error when
        finding unknown options call this method by passing
        ``ignore_unknown_options=False``.

        .. caution:: Using :meth:`from_curl` from :class:`~scrapy.http.Request`
                     subclasses, such as :class:`~scrapy.http.JsonRequest`, or
                     :class:`~scrapy.http.XmlRpcRequest`, as well as having
                     :ref:`downloader middlewares <topics-downloader-middleware>`
                     and
                     :ref:`spider middlewares <topics-spider-middleware>`
                     enabled, such as
                     :class:`~scrapy.downloadermiddlewares.defaultheaders.DefaultHeadersMiddleware`,
                     :class:`~scrapy.downloadermiddlewares.useragent.UserAgentMiddleware`,
                     or
                     :class:`~scrapy.downloadermiddlewares.httpcompression.HttpCompressionMiddleware`,
                     may modify the :class:`~scrapy.http.Request` object.

        To translate a cURL command into a Scrapy request,
        you may use `curl2scrapy <https://michael-shub.github.io/curl2scrapy/>`_.
        """
        request_kwargs = curl_to_request_kwargs(curl_command, ignore_unknown_options)
        request_kwargs.update(kwargs)
        return cls(**request_kwargs)

    def to_dict(self, *, spider: Optional[scrapy.Spider] = None) -> Dict[str, Any]:
        """Return a dictionary containing the Request's data.

        Use :func:`~scrapy.utils.request.request_from_dict` to convert back into a :class:`~scrapy.Request` object.

        If a spider is given, this method will try to find out the name of the spider methods used as callback
        and errback and include them in the output dict, raising an exception if they cannot be found.
        """
        d = {
            "url": self.url,  # urls are safe (safe_string_url)
            "callback": (
                _find_method(spider, self.callback)
                if callable(self.callback)
                else self.callback
            ),
            "errback": (
                _find_method(spider, self.errback)
                if callable(self.errback)
                else self.errback
            ),
            "headers": dict(self.headers),
        }
        for attr in self.attributes:
            d.setdefault(attr, getattr(self, attr))
        if type(self) is not Request:  # pylint: disable=unidiomatic-typecheck
            d["_class"] = self.__module__ + "." + self.__class__.__name__
        return d


def _find_method(obj: Any, func: Callable) -> str:
    """Helper function for Request.to_dict"""
    # Only instance methods contain ``__func__``
    if obj and hasattr(func, "__func__"):
        members = inspect.getmembers(obj, predicate=inspect.ismethod)
        for name, obj_func in members:
            # We need to use __func__ to access the original function object because instance
            # method objects are generated each time attribute is retrieved from instance.
            #
            # Reference: The standard type hierarchy
            # https://docs.python.org/3/reference/datamodel.html
            if obj_func.__func__ is func.__func__:
                return name
    raise ValueError(f"Function {func} is not an instance method in: {obj}")<|MERGE_RESOLUTION|>--- conflicted
+++ resolved
@@ -4,10 +4,8 @@
 
 See documentation in docs/topics/request-response.rst
 """
-<<<<<<< HEAD
+
 from __future__ import annotations
-=======
->>>>>>> 198f5cf0
 
 import inspect
 from typing import (
@@ -190,12 +188,10 @@
     @overload
     def replace(
         self, *args: Any, cls: Type[RequestTypeVar], **kwargs: Any
-    ) -> RequestTypeVar:
-        ...
+    ) -> RequestTypeVar: ...
 
     @overload
-    def replace(self, *args: Any, cls: None = None, **kwargs: Any) -> Self:
-        ...
+    def replace(self, *args: Any, cls: None = None, **kwargs: Any) -> Self: ...
 
     def replace(
         self, *args: Any, cls: Optional[Type[Request]] = None, **kwargs: Any
