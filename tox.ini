--- conflicted
+++ resolved
@@ -37,7 +37,6 @@
 [testenv:typing]
 basepython = python3
 deps =
-<<<<<<< HEAD
     mypy==1.0.0
     types-attrs==19.1.0
     types-lxml==2022.11.8
@@ -45,13 +44,6 @@
     types-Pygments==2.14.0.2
     types-pyOpenSSL==23.0.0.2
     types-setuptools==67.2.0.1
-=======
-    lxml-stubs==0.4.0
-    mypy==0.991
-    types-attrs==19.1.0
-    types-pyOpenSSL==23.0.0.2
-    types-setuptools==65.7.0.3
->>>>>>> b9f52fea
 commands =
     mypy --show-error-codes {posargs: scrapy tests}
 
@@ -194,4 +186,10 @@
 deps = {[docs]deps}
 setenv = {[docs]setenv}
 commands =
-    sphinx-build -W -b linkcheck . {envtmpdir}/linkcheck+    sphinx-build -W -b linkcheck . {envtmpdir}/linkcheck
+
+[testenv:black]
+deps =
+    black==22.12.0
+commands =
+    black {posargs:--check .}