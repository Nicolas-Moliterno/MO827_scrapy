# Tox (https://tox.readthedocs.io/) is a tool for running tests
# in multiple virtualenvs. This configuration file will run the
# test suite on all supported python versions. To use it, "pip install tox"
# and then run "tox" from this directory.

[tox]
envlist = security,flake8,py3
minversion = 1.7.0

[latest]
basepython = python3.8

[testenv]
deps =
    -ctests/constraints.txt
    -rtests/requirements-py3.txt
    # Extras
    botocore>=1.3.23
    Pillow>=3.4.2
passenv =
    S3_TEST_FILE_URI
    AWS_ACCESS_KEY_ID
    AWS_SECRET_ACCESS_KEY
    GCS_TEST_FILE_URI
    GCS_PROJECT_ID
commands =
    py.test --cov=scrapy --cov-report= {posargs:--durations=10 docs scrapy tests}

[testenv:security]
basepython = python3
deps =
    bandit
commands =
    bandit -r -c .bandit.yml {posargs:scrapy}

[testenv:flake8]
basepython = python3
deps =
    {[testenv]deps}
    pytest-flake8
commands =
    py.test --flake8 {posargs:docs scrapy tests}

[testenv:pypy3]
basepython = pypy3
commands =
    py.test {posargs:--durations=10 docs scrapy tests}

[testenv:pinned]
basepython = python3
deps =
    -ctests/constraints.txt
    cryptography==2.0
    cssselect==0.9.1
    lxml==3.5.0
    parsel==1.5.0
    Protego==0.1.15
    PyDispatcher==2.0.5
    pyOpenSSL==16.2.0
    queuelib==1.4.2
    service_identity==16.0.0
    six==1.10.0
    Twisted==17.9.0
    w3lib==1.17.0
    zope.interface==4.1.3
    -rtests/requirements-py3.txt
    # Extras
    botocore==1.3.23
    Pillow==3.4.2

<<<<<<< HEAD
[testenv:py36]
basepython = python3.6

[testenv:py37]
basepython = python3.7

[testenv:py38]
basepython = python3.8

[testenv:pypy3]
basepython = pypy3
commands =
    py.test {posargs:--durations=10 docs scrapy tests}

[testenv:security]
basepython = {[latest]basepython}
deps =
    bandit
commands =
    bandit -r -c .bandit.yml {posargs:scrapy}

[testenv:flake8]
basepython = {[latest]basepython}
=======
[testenv:extra-deps]
>>>>>>> 05331933
deps =
    {[testenv]deps}
    reppy
    robotexclusionrulesparser

[docs]
changedir = docs
deps =
    -rdocs/requirements.txt

[testenv:docs]
basepython = {[latest]basepython}
changedir = {[docs]changedir}
deps = {[docs]deps}
commands =
    sphinx-build -W -b html . {envtmpdir}/html

[testenv:docs-coverage]
basepython = {[latest]basepython}
changedir = {[docs]changedir}
deps = {[docs]deps}
commands =
    sphinx-build -b coverage . {envtmpdir}/coverage

[testenv:docs-links]
basepython = {[latest]basepython}
changedir = {[docs]changedir}
deps = {[docs]deps}
commands =
    sphinx-build -W -b linkcheck . {envtmpdir}/linkcheck<|MERGE_RESOLUTION|>--- conflicted
+++ resolved
@@ -6,9 +6,6 @@
 [tox]
 envlist = security,flake8,py3
 minversion = 1.7.0
-
-[latest]
-basepython = python3.8
 
 [testenv]
 deps =
@@ -68,33 +65,7 @@
     botocore==1.3.23
     Pillow==3.4.2
 
-<<<<<<< HEAD
-[testenv:py36]
-basepython = python3.6
-
-[testenv:py37]
-basepython = python3.7
-
-[testenv:py38]
-basepython = python3.8
-
-[testenv:pypy3]
-basepython = pypy3
-commands =
-    py.test {posargs:--durations=10 docs scrapy tests}
-
-[testenv:security]
-basepython = {[latest]basepython}
-deps =
-    bandit
-commands =
-    bandit -r -c .bandit.yml {posargs:scrapy}
-
-[testenv:flake8]
-basepython = {[latest]basepython}
-=======
 [testenv:extra-deps]
->>>>>>> 05331933
 deps =
     {[testenv]deps}
     reppy
@@ -106,21 +77,21 @@
     -rdocs/requirements.txt
 
 [testenv:docs]
-basepython = {[latest]basepython}
+basepython = python3
 changedir = {[docs]changedir}
 deps = {[docs]deps}
 commands =
     sphinx-build -W -b html . {envtmpdir}/html
 
 [testenv:docs-coverage]
-basepython = {[latest]basepython}
+basepython = python3
 changedir = {[docs]changedir}
 deps = {[docs]deps}
 commands =
     sphinx-build -b coverage . {envtmpdir}/coverage
 
 [testenv:docs-links]
-basepython = {[latest]basepython}
+basepython = python3
 changedir = {[docs]changedir}
 deps = {[docs]deps}
 commands =
